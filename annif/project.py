"""Project management functionality for Annif"""

import collections
import configparser
import enum
import os.path
from flask import current_app
from shutil import rmtree
import annif
import annif.analyzer
import annif.corpus
import annif.suggestion
import annif.backend
import annif.util
import annif.vocab
from annif.datadir import DatadirMixin
from annif.exception import AnnifException, ConfigurationException, \
    NotInitializedException, NotSupportedException

logger = annif.logger


class Access(enum.IntEnum):
    """Enumeration of access levels for projects"""
    private = 1
    hidden = 2
    public = 3


class AnnifProject(DatadirMixin):
    """Class representing the configuration of a single Annif project."""

    # defaults for uninitialized instances
    _analyzer = None
    _backend = None
    _vocab = None
    initialized = False

    # default values for configuration settings
    DEFAULT_ACCESS = 'public'

    def __init__(self, project_id, config, datadir):
        DatadirMixin.__init__(self, datadir, 'projects', project_id)
        self.project_id = project_id
        self.name = config.get('name', project_id)
        self.language = config['language']
        self.analyzer_spec = config.get('analyzer', None)
        self.vocab_id = config.get('vocab', None)
        self.config = config
        self._base_datadir = datadir
        self._init_access()

    def _init_access(self):
        access = self.config.get('access', self.DEFAULT_ACCESS)
        try:
            self.access = getattr(Access, access)
        except AttributeError:
            raise ConfigurationException(
                "'{}' is not a valid access setting".format(access),
                project_id=self.project_id)

    def _initialize_analyzer(self):
        try:
            analyzer = self.analyzer
            logger.debug("Project '%s': initialized analyzer: %s",
                         self.project_id,
                         str(analyzer))
        except AnnifException as err:
            logger.warning(err.format_message())

    def _initialize_subjects(self):
        try:
            subjects = self.subjects
            logger.debug("Project '%s': initialized subjects: %s",
                         self.project_id,
                         str(subjects))
        except AnnifException as err:
            logger.warning(err.format_message())

    def _initialize_backend(self):
        logger.debug("Project '%s': initializing backend", self.project_id)
        try:
            if not self.backend:
                logger.debug("Cannot initialize backend: does not exist")
                return
            self.backend.initialize()
        except AnnifException as err:
            logger.warning(err.format_message())

    def initialize(self):
        """initialize this project and its backend so that they are ready to
        be used"""

        logger.debug("Initializing project '%s'", self.project_id)

        self._initialize_analyzer()
        self._initialize_subjects()
        self._initialize_backend()

        self.initialized = True

    def _suggest_with_backend(self, text, backend_params):
        if backend_params is None:
            backend_params = {}
        beparams = backend_params.get(self.backend.backend_id, {})
        hits = self.backend.suggest(text, params=beparams)
        logger.debug(
            'Got %d hits from backend %s',
            len(hits), self.backend.backend_id)
        return hits

    @property
    def analyzer(self):
        if self._analyzer is None:
            if self.analyzer_spec:
                self._analyzer = annif.analyzer.get_analyzer(
                    self.analyzer_spec)
            else:
                raise ConfigurationException(
                    "analyzer setting is missing (and needed by the backend)",
                    project_id=self.project_id)
        return self._analyzer

    @property
    def backend(self):
        if self._backend is None:
            if 'backend' not in self.config:
                raise ConfigurationException(
                    "backend setting is missing", project_id=self.project_id)
            backend_id = self.config['backend']
            try:
                backend_class = annif.backend.get_backend(backend_id)
                self._backend = backend_class(
                    backend_id, config_params=self.config,
<<<<<<< HEAD
                    datadir=self.datadir)
=======
                    project=self)
>>>>>>> a6ef36b0
            except ValueError:
                logger.warning(
                    "Could not create backend %s, "
                    "make sure you've installed optional dependencies",
                    backend_id)
        return self._backend

    @property
    def vocab(self):
        if self._vocab is None:
            if self.vocab_id is None:
                raise ConfigurationException("vocab setting is missing",
                                             project_id=self.project_id)
            self._vocab = annif.vocab.AnnifVocabulary(self.vocab_id,
                                                      self._base_datadir)
        return self._vocab

    @property
    def subjects(self):
        return self.vocab.subjects

    def suggest(self, text, backend_params=None):
        """Suggest subjects the given text by passing it to the backend. Returns a
        list of SubjectSuggestion objects ordered by decreasing score."""
        logger.debug('Suggesting subjects for text "%s..." (len=%d)',
                     text[:20], len(text))
        hits = self._suggest_with_backend(text, backend_params)
        logger.debug('%d hits from backend', len(hits))
        return hits

<<<<<<< HEAD
    def _create_vectorizer(self, subjectcorpus):
        if not self.backend.needs_subject_vectorizer:
            logger.debug('not creating vectorizer: not needed by backend')
            return
        logger.info('creating vectorizer')
        self._vectorizer = TfidfVectorizer(
            tokenizer=self.analyzer.tokenize_words)
        self._vectorizer.fit((subj.text for subj in subjectcorpus.subjects))
        annif.util.atomic_save(
            self._vectorizer,
            self.datadir,
            'vectorizer',
            method=joblib.dump)

    def train(self, corpus, backend_params=None):
=======
    def train(self, corpus):
>>>>>>> a6ef36b0
        """train the project using documents from a metadata source"""
        if backend_params is None:
            backend_params = {}
        corpus.set_subject_index(self.subjects)
<<<<<<< HEAD
        self._create_vectorizer(corpus)
        beparams = backend_params.get(self.backend.backend_id, {})
        self.backend.train(corpus, project=self, params=beparams)
=======
        self.backend.train(corpus)
>>>>>>> a6ef36b0

    def learn(self, corpus, backend_params=None):
        """further train the project using documents from a metadata source"""
        if backend_params is None:
            backend_params = {}
        corpus.set_subject_index(self.subjects)
        if isinstance(
                self.backend,
                annif.backend.backend.AnnifLearningBackend):
<<<<<<< HEAD
            self.backend.learn(corpus, project=self, params=backend_params)
=======
            self.backend.learn(corpus)
>>>>>>> a6ef36b0
        else:
            raise NotSupportedException("Learning not supported by backend",
                                        project_id=self.project_id)

    def dump(self):
        """return this project as a dict"""
        return {'project_id': self.project_id,
                'name': self.name,
                'language': self.language,
                'backend': {'backend_id': self.config.get('backend')}
                }

    def remove_model_data(self):
        """remove the data of this project"""
        datadir_path = self._datadir_path
        if os.path.isdir(datadir_path):
            rmtree(datadir_path)
            logger.info('Removed model data for project {}.'
                        .format(self.project_id))
        else:
            logger.warning('No model data to remove for project {}.'
                           .format(self.project_id))


def _create_projects(projects_file, datadir, init_projects):
    if not os.path.exists(projects_file):
        logger.warning(
            'Project configuration file "%s" is missing. Please provide one.' +
            ' You can set the path to the project configuration file using ' +
            'the ANNIF_PROJECTS environment variable or the command-line ' +
            'option "--projects".', projects_file)
        return {}

    config = configparser.ConfigParser()
    config.optionxform = lambda option: option
    with open(projects_file, encoding='utf-8-sig') as projf:
        try:
            config.read_file(projf)
        except (configparser.DuplicateOptionError,
                configparser.DuplicateSectionError) as err:
            raise ConfigurationException(err)

    # create AnnifProject objects from the configuration file
    projects = collections.OrderedDict()
    for project_id in config.sections():
        projects[project_id] = AnnifProject(project_id,
                                            config[project_id],
                                            datadir)
        if init_projects:
            projects[project_id].initialize()
    return projects


def initialize_projects(app):
    projects_file = app.config['PROJECTS_FILE']
    datadir = app.config['DATADIR']
    init_projects = app.config['INITIALIZE_PROJECTS']
    app.annif_projects = _create_projects(
        projects_file, datadir, init_projects)


def get_projects(min_access=Access.private):
    """Return the available projects as a dict of project_id ->
    AnnifProject. The min_access parameter may be used to set the minimum
    access level required for the returned projects."""

    if not hasattr(current_app, 'annif_projects'):
        initialize_projects(current_app)

    projects = [(project_id, project)
                for project_id, project in current_app.annif_projects.items()
                if project.access >= min_access]
    return collections.OrderedDict(projects)


def get_project(project_id, min_access=Access.private):
    """return the definition of a single Project by project_id"""
    projects = get_projects(min_access)
    try:
        return projects[project_id]
    except KeyError:
        raise ValueError("No such project {}".format(project_id))<|MERGE_RESOLUTION|>--- conflicted
+++ resolved
@@ -132,11 +132,7 @@
                 backend_class = annif.backend.get_backend(backend_id)
                 self._backend = backend_class(
                     backend_id, config_params=self.config,
-<<<<<<< HEAD
-                    datadir=self.datadir)
-=======
                     project=self)
->>>>>>> a6ef36b0
             except ValueError:
                 logger.warning(
                     "Could not create backend %s, "
@@ -167,36 +163,12 @@
         logger.debug('%d hits from backend', len(hits))
         return hits
 
-<<<<<<< HEAD
-    def _create_vectorizer(self, subjectcorpus):
-        if not self.backend.needs_subject_vectorizer:
-            logger.debug('not creating vectorizer: not needed by backend')
-            return
-        logger.info('creating vectorizer')
-        self._vectorizer = TfidfVectorizer(
-            tokenizer=self.analyzer.tokenize_words)
-        self._vectorizer.fit((subj.text for subj in subjectcorpus.subjects))
-        annif.util.atomic_save(
-            self._vectorizer,
-            self.datadir,
-            'vectorizer',
-            method=joblib.dump)
-
     def train(self, corpus, backend_params=None):
-=======
-    def train(self, corpus):
->>>>>>> a6ef36b0
         """train the project using documents from a metadata source"""
         if backend_params is None:
             backend_params = {}
-        corpus.set_subject_index(self.subjects)
-<<<<<<< HEAD
-        self._create_vectorizer(corpus)
         beparams = backend_params.get(self.backend.backend_id, {})
-        self.backend.train(corpus, project=self, params=beparams)
-=======
-        self.backend.train(corpus)
->>>>>>> a6ef36b0
+        self.backend.train(corpus, params=beparams)
 
     def learn(self, corpus, backend_params=None):
         """further train the project using documents from a metadata source"""
@@ -206,11 +178,7 @@
         if isinstance(
                 self.backend,
                 annif.backend.backend.AnnifLearningBackend):
-<<<<<<< HEAD
-            self.backend.learn(corpus, project=self, params=backend_params)
-=======
-            self.backend.learn(corpus)
->>>>>>> a6ef36b0
+            self.backend.learn(corpus, params=backend_params)
         else:
             raise NotSupportedException("Learning not supported by backend",
                                         project_id=self.project_id)
