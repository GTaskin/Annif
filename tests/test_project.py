"""Unit tests for projects in Annif"""

import pytest
from datetime import datetime, timedelta
import annif.project
import annif.backend.dummy
from annif.exception import ConfigurationException, NotSupportedException
from annif.project import Access


def test_create_project_wrong_access(registry):
    with pytest.raises(ConfigurationException):
        annif.project.AnnifProject(
            'example',
            {'name': 'Example', 'language': 'en', 'access': 'invalid'},
            '.',
            registry)


def test_get_project_en(registry):
    project = registry.get_project('dummy-en')
    assert project.project_id == 'dummy-en'
    assert project.language == 'en'
    assert project.analyzer.name == 'snowball'
    assert project.analyzer.param == 'english'
    assert project.access == Access.hidden
    assert isinstance(project.backend, annif.backend.dummy.DummyBackend)


def test_get_project_fi(registry):
    project = registry.get_project('dummy-fi')
    assert project.project_id == 'dummy-fi'
    assert project.language == 'fi'
    assert project.analyzer.name == 'snowball'
    assert project.analyzer.param == 'finnish'
    assert project.access == Access.public
    assert isinstance(project.backend, annif.backend.dummy.DummyBackend)


def test_get_project_dummydummy(registry):
    project = registry.get_project('dummydummy')
    assert project.project_id == 'dummydummy'
    assert project.language == 'en'
    assert project.analyzer.name == 'snowball'
    assert project.analyzer.param == 'english'
    assert project.access == Access.private
    assert isinstance(project.backend, annif.backend.dummy.DummyBackend)


def test_get_project_fi_dump(registry):
    project = registry.get_project('dummy-fi')
    pdump = project.dump()
    assert pdump == {
        'project_id': 'dummy-fi',
        'name': 'Dummy Finnish',
        'language': 'fi',
        'backend': {
            'backend_id': 'dummy',
        },
        'is_trained': True,
        'modification_time': None,
    }


def test_get_project_nonexistent(registry):
    with pytest.raises(ValueError):
        registry.get_project('nonexistent')


def test_get_project_noanalyzer(registry):
    project = registry.get_project('noanalyzer')
    with pytest.raises(ConfigurationException):
        project.analyzer


def test_get_project_novocab(registry):
    project = registry.get_project('novocab')
    with pytest.raises(ConfigurationException):
        project.vocab


def test_get_project_nobackend(registry):
    project = registry.get_project('nobackend')
    with pytest.raises(ConfigurationException):
        project.backend


def test_get_project_noname(registry):
    project = registry.get_project('noname')
    assert project.name == project.project_id


def test_get_project_default_params_tfidf(registry):
    project = registry.get_project('noparams-tfidf-fi')
    expected_default_params = {
        'limit': 100  # From AnnifBackend class
    }
    actual_params = project.backend.params
    for param, val in expected_default_params.items():
        assert param in actual_params and actual_params[param] == val


def test_get_project_default_params_fasttext(registry):
    pytest.importorskip("annif.backend.fasttext")
    project = registry.get_project('noparams-fasttext-fi')
    expected_default_params = {
        'limit': 100,  # From AnnifBackend class
        'dim': 100,    # Rest from FastTextBackend class
        'lr': 0.25,
        'epoch': 5,
        'loss': 'hs'}
    actual_params = project.backend.params
    for param, val in expected_default_params.items():
        assert param in actual_params and actual_params[param] == val


def test_get_project_invalid_config_file():
    app = annif.create_app(
        config_name='annif.default_config.TestingInvalidProjectsConfig')
    with app.app_context():
        with pytest.raises(ConfigurationException):
            annif.project.get_project('duplicatedvocab')


def test_project_load_vocabulary_tfidf(registry, vocabulary, testdatadir):
    project = registry.get_project('tfidf-fi')
    project.vocab.load_vocabulary(vocabulary, 'fi')
    assert testdatadir.join('vocabs/yso-fi/subjects').exists()
    assert testdatadir.join('vocabs/yso-fi/subjects').size() > 0


<<<<<<< HEAD
def test_project_tfidf_is_not_trained(app):
    with app.app_context():
        project = annif.project.get_project('tfidf-fi')
    assert not project.is_trained


def test_project_train_tfidf(app, document_corpus, testdatadir):
    with app.app_context():
        project = annif.project.get_project('tfidf-fi')
=======
def test_project_train_tfidf(registry, document_corpus, testdatadir):
    project = registry.get_project('tfidf-fi')
>>>>>>> b5ef3844
    project.train(document_corpus)
    assert testdatadir.join('projects/tfidf-fi/tfidf-index').exists()
    assert testdatadir.join('projects/tfidf-fi/tfidf-index').size() > 0


<<<<<<< HEAD
def test_project_tfidf_is_trained(app):
    with app.app_context():
        project = annif.project.get_project('tfidf-fi')
    assert project.is_trained


def test_project_tfidf_modification_time(app):
    with app.app_context():
        project = annif.project.get_project('tfidf-fi')
    assert datetime.now() - project.modification_time < timedelta(1)


def test_project_train_tfidf_nodocuments(app, empty_corpus):
    with app.app_context():
        project = annif.project.get_project('tfidf-fi')
=======
def test_project_train_tfidf_nodocuments(registry, empty_corpus):
    project = registry.get_project('tfidf-fi')
>>>>>>> b5ef3844
    with pytest.raises(NotSupportedException) as excinfo:
        project.train(empty_corpus)
    assert 'Cannot train tfidf project with no documents' in str(excinfo.value)


def test_project_learn(registry, tmpdir):
    tmpdir.join('doc1.txt').write('doc1')
    tmpdir.join('doc1.tsv').write('<http://example.org/key1>\tkey1')
    tmpdir.join('doc2.txt').write('doc2')
    tmpdir.join('doc2.tsv').write('<http://example.org/key2>\tkey2')
    docdir = annif.corpus.DocumentDirectory(str(tmpdir))

    project = registry.get_project('dummy-fi')
    project.learn(docdir)
    result = project.suggest('this is some text')
    assert len(result) == 1
    assert result[0].uri == 'http://example.org/key1'
    assert result[0].label == 'key1'
    assert result[0].score == 1.0


def test_project_learn_not_supported(registry, tmpdir):
    tmpdir.join('doc1.txt').write('doc1')
    tmpdir.join('doc1.tsv').write('<http://example.org/key1>\tkey1')
    tmpdir.join('doc2.txt').write('doc2')
    tmpdir.join('doc2.tsv').write('<http://example.org/key2>\tkey2')
    docdir = annif.corpus.DocumentDirectory(str(tmpdir))

    project = registry.get_project('tfidf-fi')
    with pytest.raises(NotSupportedException):
        project.learn(docdir)


def test_project_load_vocabulary_fasttext(registry, vocabulary, testdatadir):
    pytest.importorskip("annif.backend.fasttext")
    project = registry.get_project('fasttext-fi')
    project.vocab.load_vocabulary(vocabulary, 'fi')
    assert testdatadir.join('vocabs/yso-fi/subjects').exists()
    assert testdatadir.join('vocabs/yso-fi/subjects').size() > 0


def test_project_train_fasttext(registry, document_corpus, testdatadir):
    pytest.importorskip("annif.backend.fasttext")
    project = registry.get_project('fasttext-fi')
    project.train(document_corpus)
    assert testdatadir.join('projects/fasttext-fi/fasttext-model').exists()
    assert testdatadir.join('projects/fasttext-fi/fasttext-model').size() > 0


def test_project_suggest(registry):
    project = registry.get_project('dummy-en')
    result = project.suggest('this is some text')
    assert len(result) == 1
    assert result[0].uri == 'http://example.org/dummy'
    assert result[0].label == 'dummy'
    assert result[0].score == 1.0


def test_project_suggest_combine(registry):
    project = registry.get_project('dummydummy')
    result = project.suggest('this is some text')
    assert len(result) == 1
    assert result[0].uri == 'http://example.org/dummy'
    assert result[0].label == 'dummy'
    assert result[0].score == 1.0


def test_project_not_initialized(registry):
    project = registry.get_project('dummy-en')
    assert not project.initialized


def test_project_initialized(app_with_initialize):
    with app_with_initialize.app_context():
        project = annif.project.get_project('dummy-en')
    assert project.initialized
    assert project.backend.initialized


def test_project_file_not_found():
    app = annif.create_app(
        config_name='annif.default_config.TestingNoProjectsConfig')
    with app.app_context():
        with pytest.raises(ValueError):
            annif.project.get_project('dummy-en')<|MERGE_RESOLUTION|>--- conflicted
+++ resolved
@@ -129,45 +129,30 @@
     assert testdatadir.join('vocabs/yso-fi/subjects').size() > 0
 
 
-<<<<<<< HEAD
-def test_project_tfidf_is_not_trained(app):
-    with app.app_context():
-        project = annif.project.get_project('tfidf-fi')
+def test_project_tfidf_is_not_trained(registry):
+    project = registry.get_project('tfidf-fi')
     assert not project.is_trained
 
 
-def test_project_train_tfidf(app, document_corpus, testdatadir):
-    with app.app_context():
-        project = annif.project.get_project('tfidf-fi')
-=======
 def test_project_train_tfidf(registry, document_corpus, testdatadir):
     project = registry.get_project('tfidf-fi')
->>>>>>> b5ef3844
     project.train(document_corpus)
     assert testdatadir.join('projects/tfidf-fi/tfidf-index').exists()
     assert testdatadir.join('projects/tfidf-fi/tfidf-index').size() > 0
 
 
-<<<<<<< HEAD
-def test_project_tfidf_is_trained(app):
-    with app.app_context():
-        project = annif.project.get_project('tfidf-fi')
+def test_project_tfidf_is_trained(registry):
+    project = registry.get_project('tfidf-fi')
     assert project.is_trained
 
 
-def test_project_tfidf_modification_time(app):
-    with app.app_context():
-        project = annif.project.get_project('tfidf-fi')
+def test_project_tfidf_modification_time(registry):
+    project = registry.get_project('tfidf-fi')
     assert datetime.now() - project.modification_time < timedelta(1)
 
 
-def test_project_train_tfidf_nodocuments(app, empty_corpus):
-    with app.app_context():
-        project = annif.project.get_project('tfidf-fi')
-=======
 def test_project_train_tfidf_nodocuments(registry, empty_corpus):
     project = registry.get_project('tfidf-fi')
->>>>>>> b5ef3844
     with pytest.raises(NotSupportedException) as excinfo:
         project.train(empty_corpus)
     assert 'Cannot train tfidf project with no documents' in str(excinfo.value)
