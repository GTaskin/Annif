--- conflicted
+++ resolved
@@ -27,7 +27,6 @@
         nn_ensemble.suggest("example text")
 
 
-<<<<<<< HEAD
 def test_nn_ensemble_is_not_trained(app_project):
     nn_ensemble_type = annif.backend.get_backend('nn_ensemble')
     nn_ensemble = nn_ensemble_type(
@@ -37,12 +36,8 @@
     assert not nn_ensemble.is_trained
 
 
-def test_nn_ensemble_train_and_learn(app, tmpdir):
-    project = annif.project.get_project('dummy-en')
-=======
 def test_nn_ensemble_train_and_learn(registry, tmpdir):
     project = registry.get_project('dummy-en')
->>>>>>> b5ef3844
     nn_ensemble_type = annif.backend.get_backend("nn_ensemble")
     nn_ensemble = nn_ensemble_type(
         backend_id='nn_ensemble',
@@ -119,7 +114,6 @@
     assert 'Epoch 2/2' in out
 
 
-<<<<<<< HEAD
 def test_nn_ensemble_is_trained(app_project):
     nn_ensemble_type = annif.backend.get_backend('nn_ensemble')
     nn_ensemble = nn_ensemble_type(
@@ -138,10 +132,7 @@
     assert datetime.now() - nn_ensemble.modification_time < timedelta(1)
 
 
-def test_nn_ensemble_initialize(app, app_project):
-=======
 def test_nn_ensemble_initialize(app_project):
->>>>>>> b5ef3844
     nn_ensemble_type = annif.backend.get_backend("nn_ensemble")
     nn_ensemble = nn_ensemble_type(
         backend_id='nn_ensemble',
